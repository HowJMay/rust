--- conflicted
+++ resolved
@@ -1226,24 +1226,7 @@
     }
 }
 
-<<<<<<< HEAD
-impl Index<uint> for Json {
-=======
-#[cfg(stage0)]
 impl Index<usize> for Json {
-    type Output = Json;
-
-    fn index<'a>(&'a self, idx: &usize) -> &'a Json {
-        match self {
-            &Json::Array(ref v) => &v[*idx],
-            _ => panic!("can only index Json with usize if it is an array")
-        }
-    }
-}
-
-#[cfg(not(stage0))]
-impl Index<usize> for Json {
->>>>>>> 43bfaa4a
     type Output = Json;
 
     fn index<'a>(&'a self, idx: usize) -> &'a Json {
