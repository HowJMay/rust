--- conflicted
+++ resolved
@@ -813,19 +813,6 @@
         }
         word(&mut self.s, ";")
     }
-
-<<<<<<< HEAD
-=======
-    fn print_typedef(&mut self, typedef: &ast::Typedef) -> IoResult<()> {
-        try!(self.print_outer_attributes(&typedef.attrs[]));
-        try!(self.word_space("type"));
-        try!(self.print_ident(typedef.ident));
-        try!(space(&mut self.s));
-        try!(self.word_space("="));
-        try!(self.print_type(&*typedef.typ));
-        word(&mut self.s, ";")
-    }
->>>>>>> 143f2db3
 
     /// Pretty-print an item
     pub fn print_item(&mut self, item: &ast::Item) -> io::Result<()> {
