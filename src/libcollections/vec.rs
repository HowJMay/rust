// Copyright 2014 The Rust Project Developers. See the COPYRIGHT
// file at the top-level directory of this distribution and at
// http://rust-lang.org/COPYRIGHT.
//
// Licensed under the Apache License, Version 2.0 <LICENSE-APACHE or
// http://www.apache.org/licenses/LICENSE-2.0> or the MIT license
// <LICENSE-MIT or http://opensource.org/licenses/MIT>, at your
// option. This file may not be copied, modified, or distributed
// except according to those terms.

//! A growable list type with heap-allocated contents, written `Vec<T>` but pronounced 'vector.'
//!
//! Vectors have `O(1)` indexing, push (to the end) and pop (from the end).
//!
//! # Examples
//!
//! Explicitly creating a `Vec<T>` with `new()`:
//!
//! ```
//! let xs: Vec<i32> = Vec::new();
//! ```
//!
//! Using the `vec!` macro:
//!
//! ```
//! let ys: Vec<i32> = vec![];
//!
//! let zs = vec![1i32, 2, 3, 4, 5];
//! ```
//!
//! Push:
//!
//! ```
//! let mut xs = vec![1i32, 2];
//!
//! xs.push(3);
//! ```
//!
//! And pop:
//!
//! ```
//! let mut xs = vec![1i32, 2];
//!
//! let two = xs.pop();
//! ```

#![stable(feature = "rust1", since = "1.0.0")]

use core::prelude::*;

use alloc::boxed::Box;
use alloc::heap::{EMPTY, allocate, reallocate, deallocate};
use core::borrow::{Cow, IntoCow};
use core::cmp::max;
use core::cmp::{Ordering};
use core::default::Default;
use core::fmt;
use core::hash::{self, Hash};
use core::iter::{repeat, FromIterator};
use core::marker::{ContravariantLifetime, InvariantType};
use core::mem;
use core::nonzero::NonZero;
use core::num::{Int, UnsignedInt};
use core::ops::{Index, IndexMut, Deref, Add};
use core::ops;
use core::ptr;
use core::raw::Slice as RawSlice;
use core::uint;

/// A growable list type, written `Vec<T>` but pronounced 'vector.'
///
/// # Examples
///
/// ```
/// let mut vec = Vec::new();
/// vec.push(1i);
/// vec.push(2i);
///
/// assert_eq!(vec.len(), 2);
/// assert_eq!(vec[0], 1);
///
/// assert_eq!(vec.pop(), Some(2));
/// assert_eq!(vec.len(), 1);
///
/// vec[0] = 7i;
/// assert_eq!(vec[0], 7);
///
/// vec.push_all(&[1, 2, 3]);
///
/// for x in vec.iter() {
///     println!("{}", x);
/// }
/// assert_eq!(vec, vec![7i, 1, 2, 3]);
/// ```
///
/// The `vec!` macro is provided to make initialization more convenient:
///
/// ```
/// let mut vec = vec![1i, 2i, 3i];
/// vec.push(4);
/// assert_eq!(vec, vec![1, 2, 3, 4]);
/// ```
///
/// Use a `Vec<T>` as an efficient stack:
///
/// ```
/// let mut stack = Vec::new();
///
/// stack.push(1i);
/// stack.push(2i);
/// stack.push(3i);
///
/// loop {
///     let top = match stack.pop() {
///         None => break, // empty
///         Some(x) => x,
///     };
///     // Prints 3, 2, 1
///     println!("{}", top);
/// }
/// ```
///
/// # Capacity and reallocation
///
/// The capacity of a vector is the amount of space allocated for any future elements that will be
/// added onto the vector. This is not to be confused with the *length* of a vector, which
/// specifies the number of actual elements within the vector. If a vector's length exceeds its
/// capacity, its capacity will automatically be increased, but its elements will have to be
/// reallocated.
///
/// For example, a vector with capacity 10 and length 0 would be an empty vector with space for 10
/// more elements. Pushing 10 or fewer elements onto the vector will not change its capacity or
/// cause reallocation to occur. However, if the vector's length is increased to 11, it will have
/// to reallocate, which can be slow. For this reason, it is recommended to use
/// `Vec::with_capacity` whenever possible to specify how big the vector is expected to get.
#[unsafe_no_drop_flag]
#[stable(feature = "rust1", since = "1.0.0")]
pub struct Vec<T> {
    ptr: NonZero<*mut T>,
    len: uint,
    cap: uint,
}

unsafe impl<T: Send> Send for Vec<T> { }
unsafe impl<T: Sync> Sync for Vec<T> { }

////////////////////////////////////////////////////////////////////////////////
// Inherent methods
////////////////////////////////////////////////////////////////////////////////

impl<T> Vec<T> {
    /// Constructs a new, empty `Vec<T>`.
    ///
    /// The vector will not allocate until elements are pushed onto it.
    ///
    /// # Examples
    ///
    /// ```
    /// let mut vec: Vec<int> = Vec::new();
    /// ```
    #[inline]
    #[stable(feature = "rust1", since = "1.0.0")]
    pub fn new() -> Vec<T> {
        // We want ptr to never be NULL so instead we set it to some arbitrary
        // non-null value which is fine since we never call deallocate on the ptr
        // if cap is 0. The reason for this is because the pointer of a slice
        // being NULL would break the null pointer optimization for enums.
        Vec { ptr: unsafe { NonZero::new(EMPTY as *mut T) }, len: 0, cap: 0 }
    }

    /// Constructs a new, empty `Vec<T>` with the specified capacity.
    ///
    /// The vector will be able to hold exactly `capacity` elements without reallocating. If
    /// `capacity` is 0, the vector will not allocate.
    ///
    /// It is important to note that this function does not specify the *length* of the returned
    /// vector, but only the *capacity*. (For an explanation of the difference between length and
    /// capacity, see the main `Vec<T>` docs above, 'Capacity and reallocation'.)
    ///
    /// # Examples
    ///
    /// ```
    /// let mut vec: Vec<int> = Vec::with_capacity(10);
    ///
    /// // The vector contains no items, even though it has capacity for more
    /// assert_eq!(vec.len(), 0);
    ///
    /// // These are all done without reallocating...
    /// for i in range(0i, 10) {
    ///     vec.push(i);
    /// }
    ///
    /// // ...but this may make the vector reallocate
    /// vec.push(11);
    /// ```
    #[inline]
    #[stable(feature = "rust1", since = "1.0.0")]
    pub fn with_capacity(capacity: uint) -> Vec<T> {
        if mem::size_of::<T>() == 0 {
            Vec { ptr: unsafe { NonZero::new(EMPTY as *mut T) }, len: 0, cap: uint::MAX }
        } else if capacity == 0 {
            Vec::new()
        } else {
            let size = capacity.checked_mul(mem::size_of::<T>())
                               .expect("capacity overflow");
            let ptr = unsafe { allocate(size, mem::min_align_of::<T>()) };
            if ptr.is_null() { ::alloc::oom() }
            Vec { ptr: unsafe { NonZero::new(ptr as *mut T) }, len: 0, cap: capacity }
        }
    }

    /// Creates a `Vec<T>` directly from the raw components of another vector.
    ///
    /// This is highly unsafe, due to the number of invariants that aren't checked.
    ///
    /// # Examples
    ///
    /// ```
    /// use std::ptr;
    /// use std::mem;
    ///
    /// fn main() {
    ///     let mut v = vec![1i, 2, 3];
    ///
    ///     // Pull out the various important pieces of information about `v`
    ///     let p = v.as_mut_ptr();
    ///     let len = v.len();
    ///     let cap = v.capacity();
    ///
    ///     unsafe {
    ///         // Cast `v` into the void: no destructor run, so we are in
    ///         // complete control of the allocation to which `p` points.
    ///         mem::forget(v);
    ///
    ///         // Overwrite memory with 4, 5, 6
    ///         for i in range(0, len as int) {
    ///             ptr::write(p.offset(i), 4 + i);
    ///         }
    ///
    ///         // Put everything back together into a Vec
    ///         let rebuilt = Vec::from_raw_parts(p, len, cap);
    ///         assert_eq!(rebuilt, vec![4i, 5i, 6i]);
    ///     }
    /// }
    /// ```
    #[stable(feature = "rust1", since = "1.0.0")]
    pub unsafe fn from_raw_parts(ptr: *mut T, length: uint,
                                 capacity: uint) -> Vec<T> {
        Vec { ptr: NonZero::new(ptr), len: length, cap: capacity }
    }

    /// Creates a vector by copying the elements from a raw pointer.
    ///
    /// This function will copy `elts` contiguous elements starting at `ptr` into a new allocation
    /// owned by the returned `Vec<T>`. The elements of the buffer are copied into the vector
    /// without cloning, as if `ptr::read()` were called on them.
    #[inline]
    #[unstable(feature = "collections",
               reason = "may be better expressed via composition")]
    pub unsafe fn from_raw_buf(ptr: *const T, elts: uint) -> Vec<T> {
        let mut dst = Vec::with_capacity(elts);
        dst.set_len(elts);
        ptr::copy_nonoverlapping_memory(dst.as_mut_ptr(), ptr, elts);
        dst
    }

    /// Returns the number of elements the vector can hold without
    /// reallocating.
    ///
    /// # Examples
    ///
    /// ```
    /// let vec: Vec<int> = Vec::with_capacity(10);
    /// assert_eq!(vec.capacity(), 10);
    /// ```
    #[inline]
    #[stable(feature = "rust1", since = "1.0.0")]
    pub fn capacity(&self) -> uint {
        self.cap
    }

    /// Reserves capacity for at least `additional` more elements to be inserted in the given
    /// `Vec<T>`. The collection may reserve more space to avoid frequent reallocations.
    ///
    /// # Panics
    ///
    /// Panics if the new capacity overflows `uint`.
    ///
    /// # Examples
    ///
    /// ```
    /// let mut vec: Vec<int> = vec![1];
    /// vec.reserve(10);
    /// assert!(vec.capacity() >= 11);
    /// ```
    #[stable(feature = "rust1", since = "1.0.0")]
    pub fn reserve(&mut self, additional: uint) {
        if self.cap - self.len < additional {
            let err_msg = "Vec::reserve: `uint` overflow";
            let new_cap = self.len.checked_add(additional).expect(err_msg)
                .checked_next_power_of_two().expect(err_msg);
            self.grow_capacity(new_cap);
        }
    }

    /// Reserves the minimum capacity for exactly `additional` more elements to
    /// be inserted in the given `Vec<T>`. Does nothing if the capacity is already
    /// sufficient.
    ///
    /// Note that the allocator may give the collection more space than it
    /// requests. Therefore capacity can not be relied upon to be precisely
    /// minimal. Prefer `reserve` if future insertions are expected.
    ///
    /// # Panics
    ///
    /// Panics if the new capacity overflows `uint`.
    ///
    /// # Examples
    ///
    /// ```
    /// let mut vec: Vec<int> = vec![1];
    /// vec.reserve_exact(10);
    /// assert!(vec.capacity() >= 11);
    /// ```
    #[stable(feature = "rust1", since = "1.0.0")]
    pub fn reserve_exact(&mut self, additional: uint) {
        if self.cap - self.len < additional {
            match self.len.checked_add(additional) {
                None => panic!("Vec::reserve: `uint` overflow"),
                Some(new_cap) => self.grow_capacity(new_cap)
            }
        }
    }

    /// Shrinks the capacity of the vector as much as possible.
    ///
    /// It will drop down as close as possible to the length but the allocator
    /// may still inform the vector that there is space for a few more elements.
    ///
    /// # Examples
    ///
    /// ```
    /// let mut vec: Vec<int> = Vec::with_capacity(10);
    /// vec.push_all(&[1, 2, 3]);
    /// assert_eq!(vec.capacity(), 10);
    /// vec.shrink_to_fit();
    /// assert!(vec.capacity() >= 3);
    /// ```
    #[stable(feature = "rust1", since = "1.0.0")]
    pub fn shrink_to_fit(&mut self) {
        if mem::size_of::<T>() == 0 { return }

        if self.len == 0 {
            if self.cap != 0 {
                unsafe {
                    dealloc(*self.ptr, self.cap)
                }
                self.cap = 0;
            }
        } else {
            unsafe {
                // Overflow check is unnecessary as the vector is already at
                // least this large.
                let ptr = reallocate(*self.ptr as *mut u8,
                                     self.cap * mem::size_of::<T>(),
                                     self.len * mem::size_of::<T>(),
                                     mem::min_align_of::<T>()) as *mut T;
                if ptr.is_null() { ::alloc::oom() }
                self.ptr = NonZero::new(ptr);
            }
            self.cap = self.len;
        }
    }

    /// Convert the vector into Box<[T]>.
    ///
    /// Note that this will drop any excess capacity. Calling this and
    /// converting back to a vector with `into_vec()` is equivalent to calling
    /// `shrink_to_fit()`.
    #[unstable(feature = "collections")]
    pub fn into_boxed_slice(mut self) -> Box<[T]> {
        self.shrink_to_fit();
        unsafe {
            let xs: Box<[T]> = mem::transmute(self.as_mut_slice());
            mem::forget(self);
            xs
        }
    }

    /// Shorten a vector, dropping excess elements.
    ///
    /// If `len` is greater than the vector's current length, this has no
    /// effect.
    ///
    /// # Examples
    ///
    /// ```
    /// let mut vec = vec![1i, 2, 3, 4];
    /// vec.truncate(2);
    /// assert_eq!(vec, vec![1, 2]);
    /// ```
    #[stable(feature = "rust1", since = "1.0.0")]
    pub fn truncate(&mut self, len: uint) {
        unsafe {
            // drop any extra elements
            while len < self.len {
                // decrement len before the read(), so a panic on Drop doesn't
                // re-drop the just-failed value.
                self.len -= 1;
                ptr::read(self.get_unchecked(self.len));
            }
        }
    }

    /// Returns a mutable slice of the elements of `self`.
    ///
    /// # Examples
    ///
    /// ```
    /// fn foo(slice: &mut [int]) {}
    ///
    /// let mut vec = vec![1i, 2];
    /// foo(vec.as_mut_slice());
    /// ```
    #[inline]
    #[stable(feature = "rust1", since = "1.0.0")]
    pub fn as_mut_slice<'a>(&'a mut self) -> &'a mut [T] {
        unsafe {
            mem::transmute(RawSlice {
                data: *self.ptr,
                len: self.len,
            })
        }
    }

    /// Creates a consuming iterator, that is, one that moves each value out of
    /// the vector (from start to end). The vector cannot be used after calling
    /// this.
    ///
    /// # Examples
    ///
    /// ```
    /// let v = vec!["a".to_string(), "b".to_string()];
    /// for s in v.into_iter() {
    ///     // s has type String, not &String
    ///     println!("{}", s);
    /// }
    /// ```
    #[inline]
    #[stable(feature = "rust1", since = "1.0.0")]
    pub fn into_iter(self) -> IntoIter<T> {
        unsafe {
            let ptr = *self.ptr;
            let cap = self.cap;
            let begin = ptr as *const T;
            let end = if mem::size_of::<T>() == 0 {
                (ptr as uint + self.len()) as *const T
            } else {
                ptr.offset(self.len() as int) as *const T
            };
            mem::forget(self);
            IntoIter { allocation: ptr, cap: cap, ptr: begin, end: end }
        }
    }

    /// Sets the length of a vector.
    ///
    /// This will explicitly set the size of the vector, without actually
    /// modifying its buffers, so it is up to the caller to ensure that the
    /// vector is actually the specified size.
    ///
    /// # Examples
    ///
    /// ```
    /// let mut v = vec![1u, 2, 3, 4];
    /// unsafe {
    ///     v.set_len(1);
    /// }
    /// ```
    #[inline]
    #[stable(feature = "rust1", since = "1.0.0")]
    pub unsafe fn set_len(&mut self, len: uint) {
        self.len = len;
    }

    /// Removes an element from anywhere in the vector and return it, replacing
    /// it with the last element.
    ///
    /// This does not preserve ordering, but is O(1).
    ///
    /// # Panics
    ///
    /// Panics if `index` is out of bounds.
    ///
    /// # Examples
    ///
    /// ```
    /// let mut v = vec!["foo", "bar", "baz", "qux"];
    ///
    /// assert_eq!(v.swap_remove(1), "bar");
    /// assert_eq!(v, vec!["foo", "qux", "baz"]);
    ///
    /// assert_eq!(v.swap_remove(0), "foo");
    /// assert_eq!(v, vec!["baz", "qux"]);
    /// ```
    #[inline]
    #[stable(feature = "rust1", since = "1.0.0")]
    pub fn swap_remove(&mut self, index: uint) -> T {
        let length = self.len();
        self.swap(index, length - 1);
        self.pop().unwrap()
    }

    /// Inserts an element at position `index` within the vector, shifting all
    /// elements after position `i` one position to the right.
    ///
    /// # Panics
    ///
    /// Panics if `index` is not between `0` and the vector's length (both
    /// bounds inclusive).
    ///
    /// # Examples
    ///
    /// ```
    /// let mut vec = vec![1i, 2, 3];
    /// vec.insert(1, 4);
    /// assert_eq!(vec, vec![1, 4, 2, 3]);
    /// vec.insert(4, 5);
    /// assert_eq!(vec, vec![1, 4, 2, 3, 5]);
    /// ```
    #[stable(feature = "rust1", since = "1.0.0")]
    pub fn insert(&mut self, index: uint, element: T) {
        let len = self.len();
        assert!(index <= len);
        // space for the new element
        self.reserve(1);

        unsafe { // infallible
            // The spot to put the new value
            {
                let p = self.as_mut_ptr().offset(index as int);
                // Shift everything over to make space. (Duplicating the
                // `index`th element into two consecutive places.)
                ptr::copy_memory(p.offset(1), &*p, len - index);
                // Write it in, overwriting the first copy of the `index`th
                // element.
                ptr::write(&mut *p, element);
            }
            self.set_len(len + 1);
        }
    }

    /// Removes and returns the element at position `index` within the vector,
    /// shifting all elements after position `index` one position to the left.
    ///
    /// # Panics
    ///
    /// Panics if `i` is out of bounds.
    ///
    /// # Examples
    ///
    /// ```
    /// let mut v = vec![1i, 2, 3];
    /// assert_eq!(v.remove(1), 2);
    /// assert_eq!(v, vec![1, 3]);
    /// ```
    #[stable(feature = "rust1", since = "1.0.0")]
    pub fn remove(&mut self, index: uint) -> T {
        let len = self.len();
        assert!(index < len);
        unsafe { // infallible
            let ret;
            {
                // the place we are taking from.
                let ptr = self.as_mut_ptr().offset(index as int);
                // copy it out, unsafely having a copy of the value on
                // the stack and in the vector at the same time.
                ret = ptr::read(ptr);

                // Shift everything down to fill in that spot.
                ptr::copy_memory(ptr, &*ptr.offset(1), len - index - 1);
            }
            self.set_len(len - 1);
            ret
        }
    }

    /// Retains only the elements specified by the predicate.
    ///
    /// In other words, remove all elements `e` such that `f(&e)` returns false.
    /// This method operates in place and preserves the order of the retained
    /// elements.
    ///
    /// # Examples
    ///
    /// ```
    /// let mut vec = vec![1i, 2, 3, 4];
    /// vec.retain(|&x| x%2 == 0);
    /// assert_eq!(vec, vec![2, 4]);
    /// ```
    #[stable(feature = "rust1", since = "1.0.0")]
    pub fn retain<F>(&mut self, mut f: F) where F: FnMut(&T) -> bool {
        let len = self.len();
        let mut del = 0u;
        {
            let v = self.as_mut_slice();

            for i in range(0u, len) {
                if !f(&v[i]) {
                    del += 1;
                } else if del > 0 {
                    v.swap(i-del, i);
                }
            }
        }
        if del > 0 {
            self.truncate(len - del);
        }
    }

    /// Appends an element to the back of a collection.
    ///
    /// # Panics
    ///
    /// Panics if the number of elements in the vector overflows a `uint`.
    ///
    /// # Examples
    ///
    /// ```rust
    /// let mut vec = vec!(1i, 2);
    /// vec.push(3);
    /// assert_eq!(vec, vec!(1, 2, 3));
    /// ```
    #[inline]
    #[stable(feature = "rust1", since = "1.0.0")]
    pub fn push(&mut self, value: T) {
        if mem::size_of::<T>() == 0 {
            // zero-size types consume no memory, so we can't rely on the
            // address space running out
            self.len = self.len.checked_add(1).expect("length overflow");
            unsafe { mem::forget(value); }
            return
        }
        if self.len == self.cap {
            let old_size = self.cap * mem::size_of::<T>();
            let size = max(old_size, 2 * mem::size_of::<T>()) * 2;
            if old_size > size { panic!("capacity overflow") }
            unsafe {
                let ptr = alloc_or_realloc(*self.ptr, old_size, size);
                if ptr.is_null() { ::alloc::oom() }
                self.ptr = NonZero::new(ptr);
            }
            self.cap = max(self.cap, 2) * 2;
        }

        unsafe {
            let end = (*self.ptr).offset(self.len as int);
            ptr::write(&mut *end, value);
            self.len += 1;
        }
    }

    /// Removes the last element from a vector and returns it, or `None` if it is empty.
    ///
    /// # Examples
    ///
    /// ```rust
    /// let mut vec = vec![1i, 2, 3];
    /// assert_eq!(vec.pop(), Some(3));
    /// assert_eq!(vec, vec![1, 2]);
    /// ```
    #[inline]
    #[stable(feature = "rust1", since = "1.0.0")]
    pub fn pop(&mut self) -> Option<T> {
        if self.len == 0 {
            None
        } else {
            unsafe {
                self.len -= 1;
                Some(ptr::read(self.get_unchecked(self.len())))
            }
        }
    }

    /// Moves all the elements of `other` into `Self`, leaving `other` empty.
    ///
    /// # Panics
    ///
    /// Panics if the number of elements in the vector overflows a `uint`.
    ///
    /// # Examples
    /// ```rust
    /// let mut vec = vec![1, 2, 3];
    /// let mut vec2 = vec![4, 5, 6];
    /// vec.append(&mut vec2);
    /// assert_eq!(vec, vec![1, 2, 3, 4, 5, 6]);
    /// assert_eq!(vec2, vec![]);
    /// ```
    #[inline]
    #[unstable(feature = "collections",
               reason = "new API, waiting for dust to settle")]
    pub fn append(&mut self, other: &mut Self) {
        if mem::size_of::<T>() == 0 {
            // zero-size types consume no memory, so we can't rely on the
            // address space running out
            self.len = self.len.checked_add(other.len()).expect("length overflow");
            unsafe { other.set_len(0) }
            return;
        }
        self.reserve(other.len());
        let len = self.len();
        unsafe {
            ptr::copy_nonoverlapping_memory(
                self.get_unchecked_mut(len),
                other.as_ptr(),
                other.len());
        }

        self.len += other.len();
        unsafe { other.set_len(0); }
    }

    /// Creates a draining iterator that clears the `Vec` and iterates over
    /// the removed items from start to end.
    ///
    /// # Examples
    ///
    /// ```
    /// let mut v = vec!["a".to_string(), "b".to_string()];
    /// for s in v.drain() {
    ///     // s has type String, not &String
    ///     println!("{}", s);
    /// }
    /// assert!(v.is_empty());
    /// ```
    #[inline]
    #[unstable(feature = "collections",
               reason = "matches collection reform specification, waiting for dust to settle")]
    pub fn drain<'a>(&'a mut self) -> Drain<'a, T> {
        unsafe {
            let begin = *self.ptr as *const T;
            let end = if mem::size_of::<T>() == 0 {
                (*self.ptr as uint + self.len()) as *const T
            } else {
                (*self.ptr).offset(self.len() as int) as *const T
            };
            self.set_len(0);
            Drain {
                ptr: begin,
                end: end,
                marker: ContravariantLifetime,
            }
        }
    }

    /// Clears the vector, removing all values.
    ///
    /// # Examples
    ///
    /// ```
    /// let mut v = vec![1i, 2, 3];
    ///
    /// v.clear();
    ///
    /// assert!(v.is_empty());
    /// ```
    #[inline]
    #[stable(feature = "rust1", since = "1.0.0")]
    pub fn clear(&mut self) {
        self.truncate(0)
    }

    /// Returns the number of elements in the vector.
    ///
    /// # Examples
    ///
    /// ```
    /// let a = vec![1i, 2, 3];
    /// assert_eq!(a.len(), 3);
    /// ```
    #[inline]
    #[stable(feature = "rust1", since = "1.0.0")]
    pub fn len(&self) -> uint { self.len }

    /// Returns `true` if the vector contains no elements.
    ///
    /// # Examples
    ///
    /// ```
    /// let mut v = Vec::new();
    /// assert!(v.is_empty());
    ///
    /// v.push(1i);
    /// assert!(!v.is_empty());
    /// ```
    #[stable(feature = "rust1", since = "1.0.0")]
    pub fn is_empty(&self) -> bool { self.len() == 0 }

    /// Converts a `Vec<T>` to a `Vec<U>` where `T` and `U` have the same
    /// size and in case they are not zero-sized the same minimal alignment.
    ///
    /// # Panics
    ///
    /// Panics if `T` and `U` have differing sizes or are not zero-sized and
    /// have differing minimal alignments.
    ///
    /// # Examples
    ///
    /// ```
    /// let v = vec![0u, 1, 2];
    /// let w = v.map_in_place(|i| i + 3);
    /// assert_eq!(w.as_slice(), [3, 4, 5].as_slice());
    ///
    /// #[derive(PartialEq, Show)]
    /// struct Newtype(u8);
    /// let bytes = vec![0x11, 0x22];
    /// let newtyped_bytes = bytes.map_in_place(|x| Newtype(x));
    /// assert_eq!(newtyped_bytes.as_slice(), [Newtype(0x11), Newtype(0x22)].as_slice());
    /// ```
    #[unstable(feature = "collections",
               reason = "API may change to provide stronger guarantees")]
    pub fn map_in_place<U, F>(self, mut f: F) -> Vec<U> where F: FnMut(T) -> U {
        // FIXME: Assert statically that the types `T` and `U` have the same
        // size.
        assert!(mem::size_of::<T>() == mem::size_of::<U>());

        let mut vec = self;

        if mem::size_of::<T>() != 0 {
            // FIXME: Assert statically that the types `T` and `U` have the
            // same minimal alignment in case they are not zero-sized.

            // These asserts are necessary because the `min_align_of` of the
            // types are passed to the allocator by `Vec`.
            assert!(mem::min_align_of::<T>() == mem::min_align_of::<U>());

            // This `as int` cast is safe, because the size of the elements of the
            // vector is not 0, and:
            //
            // 1) If the size of the elements in the vector is 1, the `int` may
            //    overflow, but it has the correct bit pattern so that the
            //    `.offset()` function will work.
            //
            //    Example:
            //        Address space 0x0-0xF.
            //        `u8` array at: 0x1.
            //        Size of `u8` array: 0x8.
            //        Calculated `offset`: -0x8.
            //        After `array.offset(offset)`: 0x9.
            //        (0x1 + 0x8 = 0x1 - 0x8)
            //
            // 2) If the size of the elements in the vector is >1, the `uint` ->
            //    `int` conversion can't overflow.
            let offset = vec.len() as int;
            let start = vec.as_mut_ptr();

            let mut pv = PartialVecNonZeroSized {
                vec: vec,

                start_t: start,
                // This points inside the vector, as the vector has length
                // `offset`.
                end_t: unsafe { start.offset(offset) },
                start_u: start as *mut U,
                end_u: start as *mut U,
            };
            //  start_t
            //  start_u
            //  |
            // +-+-+-+-+-+-+
            // |T|T|T|...|T|
            // +-+-+-+-+-+-+
            //  |           |
            //  end_u       end_t

            while pv.end_u as *mut T != pv.end_t {
                unsafe {
                    //  start_u start_t
                    //  |       |
                    // +-+-+-+-+-+-+-+-+-+
                    // |U|...|U|T|T|...|T|
                    // +-+-+-+-+-+-+-+-+-+
                    //          |         |
                    //          end_u     end_t

                    let t = ptr::read(pv.start_t);
                    //  start_u start_t
                    //  |       |
                    // +-+-+-+-+-+-+-+-+-+
                    // |U|...|U|X|T|...|T|
                    // +-+-+-+-+-+-+-+-+-+
                    //          |         |
                    //          end_u     end_t
                    // We must not panic here, one cell is marked as `T`
                    // although it is not `T`.

                    pv.start_t = pv.start_t.offset(1);
                    //  start_u   start_t
                    //  |         |
                    // +-+-+-+-+-+-+-+-+-+
                    // |U|...|U|X|T|...|T|
                    // +-+-+-+-+-+-+-+-+-+
                    //          |         |
                    //          end_u     end_t
                    // We may panic again.

                    // The function given by the user might panic.
                    let u = f(t);

                    ptr::write(pv.end_u, u);
                    //  start_u   start_t
                    //  |         |
                    // +-+-+-+-+-+-+-+-+-+
                    // |U|...|U|U|T|...|T|
                    // +-+-+-+-+-+-+-+-+-+
                    //          |         |
                    //          end_u     end_t
                    // We should not panic here, because that would leak the `U`
                    // pointed to by `end_u`.

                    pv.end_u = pv.end_u.offset(1);
                    //  start_u   start_t
                    //  |         |
                    // +-+-+-+-+-+-+-+-+-+
                    // |U|...|U|U|T|...|T|
                    // +-+-+-+-+-+-+-+-+-+
                    //            |       |
                    //            end_u   end_t
                    // We may panic again.
                }
            }

            //  start_u     start_t
            //  |           |
            // +-+-+-+-+-+-+
            // |U|...|U|U|U|
            // +-+-+-+-+-+-+
            //              |
            //              end_t
            //              end_u
            // Extract `vec` and prevent the destructor of
            // `PartialVecNonZeroSized` from running. Note that none of the
            // function calls can panic, thus no resources can be leaked (as the
            // `vec` member of `PartialVec` is the only one which holds
            // allocations -- and it is returned from this function. None of
            // this can panic.
            unsafe {
                let vec_len = pv.vec.len();
                let vec_cap = pv.vec.capacity();
                let vec_ptr = pv.vec.as_mut_ptr() as *mut U;
                mem::forget(pv);
                Vec::from_raw_parts(vec_ptr, vec_len, vec_cap)
            }
        } else {
            // Put the `Vec` into the `PartialVecZeroSized` structure and
            // prevent the destructor of the `Vec` from running. Since the
            // `Vec` contained zero-sized objects, it did not allocate, so we
            // are not leaking memory here.
            let mut pv = PartialVecZeroSized::<T,U> {
                num_t: vec.len(),
                num_u: 0,
                marker_t: InvariantType,
                marker_u: InvariantType,
            };
            unsafe { mem::forget(vec); }

            while pv.num_t != 0 {
                unsafe {
                    // Create a `T` out of thin air and decrement `num_t`. This
                    // must not panic between these steps, as otherwise a
                    // destructor of `T` which doesn't exist runs.
                    let t = mem::uninitialized();
                    pv.num_t -= 1;

                    // The function given by the user might panic.
                    let u = f(t);

                    // Forget the `U` and increment `num_u`. This increment
                    // cannot overflow the `uint` as we only do this for a
                    // number of times that fits into a `uint` (and start with
                    // `0`). Again, we should not panic between these steps.
                    mem::forget(u);
                    pv.num_u += 1;
                }
            }
            // Create a `Vec` from our `PartialVecZeroSized` and make sure the
            // destructor of the latter will not run. None of this can panic.
            let mut result = Vec::new();
            unsafe {
                result.set_len(pv.num_u);
                mem::forget(pv);
            }
            result
        }
    }
}

impl<T: Clone> Vec<T> {
    /// Resizes the `Vec` in-place so that `len()` is equal to `new_len`.
    ///
    /// Calls either `extend()` or `truncate()` depending on whether `new_len`
    /// is larger than the current value of `len()` or not.
    ///
    /// # Examples
    ///
    /// ```
    /// let mut vec = vec!["hello"];
    /// vec.resize(3, "world");
    /// assert_eq!(vec, vec!["hello", "world", "world"]);
    ///
    /// let mut vec = vec![1i, 2, 3, 4];
    /// vec.resize(2, 0);
    /// assert_eq!(vec, vec![1, 2]);
    /// ```
    #[unstable(feature = "collections",
               reason = "matches collection reform specification; waiting for dust to settle")]
    pub fn resize(&mut self, new_len: uint, value: T) {
        let len = self.len();

        if new_len > len {
            self.extend(repeat(value).take(new_len - len));
        } else {
            self.truncate(new_len);
        }
    }

    /// Appends all elements in a slice to the `Vec`.
    ///
    /// Iterates over the slice `other`, clones each element, and then appends
    /// it to this `Vec`. The `other` vector is traversed in-order.
    ///
    /// # Examples
    ///
    /// ```
    /// let mut vec = vec![1i];
    /// vec.push_all(&[2i, 3, 4]);
    /// assert_eq!(vec, vec![1, 2, 3, 4]);
    /// ```
    #[inline]
    #[unstable(feature = "collections",
               reason = "likely to be replaced by a more optimized extend")]
    pub fn push_all(&mut self, other: &[T]) {
        self.reserve(other.len());

        for i in range(0, other.len()) {
            let len = self.len();

            // Unsafe code so this can be optimised to a memcpy (or something similarly
            // fast) when T is Copy. LLVM is easily confused, so any extra operations
            // during the loop can prevent this optimisation.
            unsafe {
                ptr::write(
                    self.get_unchecked_mut(len),
                    other.get_unchecked(i).clone());
                self.set_len(len + 1);
            }
        }
    }
}

impl<T: PartialEq> Vec<T> {
    /// Removes consecutive repeated elements in the vector.
    ///
    /// If the vector is sorted, this removes all duplicates.
    ///
    /// # Examples
    ///
    /// ```
    /// let mut vec = vec![1i, 2, 2, 3, 2];
    ///
    /// vec.dedup();
    ///
    /// assert_eq!(vec, vec![1i, 2, 3, 2]);
    /// ```
    #[stable(feature = "rust1", since = "1.0.0")]
    pub fn dedup(&mut self) {
        unsafe {
            // Although we have a mutable reference to `self`, we cannot make
            // *arbitrary* changes. The `PartialEq` comparisons could panic, so we
            // must ensure that the vector is in a valid state at all time.
            //
            // The way that we handle this is by using swaps; we iterate
            // over all the elements, swapping as we go so that at the end
            // the elements we wish to keep are in the front, and those we
            // wish to reject are at the back. We can then truncate the
            // vector. This operation is still O(n).
            //
            // Example: We start in this state, where `r` represents "next
            // read" and `w` represents "next_write`.
            //
            //           r
            //     +---+---+---+---+---+---+
            //     | 0 | 1 | 1 | 2 | 3 | 3 |
            //     +---+---+---+---+---+---+
            //           w
            //
            // Comparing self[r] against self[w-1], this is not a duplicate, so
            // we swap self[r] and self[w] (no effect as r==w) and then increment both
            // r and w, leaving us with:
            //
            //               r
            //     +---+---+---+---+---+---+
            //     | 0 | 1 | 1 | 2 | 3 | 3 |
            //     +---+---+---+---+---+---+
            //               w
            //
            // Comparing self[r] against self[w-1], this value is a duplicate,
            // so we increment `r` but leave everything else unchanged:
            //
            //                   r
            //     +---+---+---+---+---+---+
            //     | 0 | 1 | 1 | 2 | 3 | 3 |
            //     +---+---+---+---+---+---+
            //               w
            //
            // Comparing self[r] against self[w-1], this is not a duplicate,
            // so swap self[r] and self[w] and advance r and w:
            //
            //                       r
            //     +---+---+---+---+---+---+
            //     | 0 | 1 | 2 | 1 | 3 | 3 |
            //     +---+---+---+---+---+---+
            //                   w
            //
            // Not a duplicate, repeat:
            //
            //                           r
            //     +---+---+---+---+---+---+
            //     | 0 | 1 | 2 | 3 | 1 | 3 |
            //     +---+---+---+---+---+---+
            //                       w
            //
            // Duplicate, advance r. End of vec. Truncate to w.

            let ln = self.len();
            if ln < 1 { return; }

            // Avoid bounds checks by using unsafe pointers.
            let p = self.as_mut_ptr();
            let mut r = 1;
            let mut w = 1;

            while r < ln {
                let p_r = p.offset(r as int);
                let p_wm1 = p.offset((w - 1) as int);
                if *p_r != *p_wm1 {
                    if r != w {
                        let p_w = p_wm1.offset(1);
                        mem::swap(&mut *p_r, &mut *p_w);
                    }
                    w += 1;
                }
                r += 1;
            }

            self.truncate(w);
        }
    }
}

////////////////////////////////////////////////////////////////////////////////
// Internal methods and functions
////////////////////////////////////////////////////////////////////////////////

impl<T> Vec<T> {
    /// Reserves capacity for exactly `capacity` elements in the given vector.
    ///
    /// If the capacity for `self` is already equal to or greater than the
    /// requested capacity, then no action is taken.
    fn grow_capacity(&mut self, capacity: uint) {
        if mem::size_of::<T>() == 0 { return }

        if capacity > self.cap {
            let size = capacity.checked_mul(mem::size_of::<T>())
                               .expect("capacity overflow");
            unsafe {
                let ptr = alloc_or_realloc(*self.ptr, self.cap * mem::size_of::<T>(), size);
                if ptr.is_null() { ::alloc::oom() }
                self.ptr = NonZero::new(ptr);
            }
            self.cap = capacity;
        }
    }
}

// FIXME: #13996: need a way to mark the return value as `noalias`
#[inline(never)]
unsafe fn alloc_or_realloc<T>(ptr: *mut T, old_size: uint, size: uint) -> *mut T {
    if old_size == 0 {
        allocate(size, mem::min_align_of::<T>()) as *mut T
    } else {
        reallocate(ptr as *mut u8, old_size, size, mem::min_align_of::<T>()) as *mut T
    }
}

#[inline]
unsafe fn dealloc<T>(ptr: *mut T, len: uint) {
    if mem::size_of::<T>() != 0 {
        deallocate(ptr as *mut u8,
                   len * mem::size_of::<T>(),
                   mem::min_align_of::<T>())
    }
}

////////////////////////////////////////////////////////////////////////////////
// Common trait implementations for Vec
////////////////////////////////////////////////////////////////////////////////

#[unstable(feature = "collections")]
impl<T:Clone> Clone for Vec<T> {
    fn clone(&self) -> Vec<T> { ::slice::SliceExt::to_vec(self.as_slice()) }

    fn clone_from(&mut self, other: &Vec<T>) {
        // drop anything in self that will not be overwritten
        if self.len() > other.len() {
            self.truncate(other.len())
        }

        // reuse the contained values' allocations/resources.
        for (place, thing) in self.iter_mut().zip(other.iter()) {
            place.clone_from(thing)
        }

        // self.len <= other.len due to the truncate above, so the
        // slice here is always in-bounds.
        let slice = &other[self.len()..];
        self.push_all(slice);
    }
}

impl<S: hash::Writer + hash::Hasher, T: Hash<S>> Hash<S> for Vec<T> {
    #[inline]
    fn hash(&self, state: &mut S) {
        self.as_slice().hash(state);
    }
}

<<<<<<< HEAD
#[unstable(feature = "collections", reason = "waiting on Index stability")]
=======
#[stable]
>>>>>>> 0430a43d
impl<T> Index<uint> for Vec<T> {
    type Output = T;

    #[inline]
    fn index<'a>(&'a self, index: &uint) -> &'a T {
        &self.as_slice()[*index]
    }
}

#[stable]
impl<T> IndexMut<uint> for Vec<T> {
    type Output = T;

    #[inline]
    fn index_mut<'a>(&'a mut self, index: &uint) -> &'a mut T {
        &mut self.as_mut_slice()[*index]
    }
}


#[stable]
impl<T> ops::Index<ops::Range<uint>> for Vec<T> {
    type Output = [T];
    #[inline]
    fn index(&self, index: &ops::Range<uint>) -> &[T] {
        self.as_slice().index(index)
    }
}
#[stable]
impl<T> ops::Index<ops::RangeTo<uint>> for Vec<T> {
    type Output = [T];
    #[inline]
    fn index(&self, index: &ops::RangeTo<uint>) -> &[T] {
        self.as_slice().index(index)
    }
}
#[stable]
impl<T> ops::Index<ops::RangeFrom<uint>> for Vec<T> {
    type Output = [T];
    #[inline]
    fn index(&self, index: &ops::RangeFrom<uint>) -> &[T] {
        self.as_slice().index(index)
    }
}
#[stable]
impl<T> ops::Index<ops::FullRange> for Vec<T> {
    type Output = [T];
    #[inline]
    fn index(&self, _index: &ops::FullRange) -> &[T] {
        self.as_slice()
    }
}

#[stable]
impl<T> ops::IndexMut<ops::Range<uint>> for Vec<T> {
    type Output = [T];
    #[inline]
    fn index_mut(&mut self, index: &ops::Range<uint>) -> &mut [T] {
        self.as_mut_slice().index_mut(index)
    }
}
#[stable]
impl<T> ops::IndexMut<ops::RangeTo<uint>> for Vec<T> {
    type Output = [T];
    #[inline]
    fn index_mut(&mut self, index: &ops::RangeTo<uint>) -> &mut [T] {
        self.as_mut_slice().index_mut(index)
    }
}
#[stable]
impl<T> ops::IndexMut<ops::RangeFrom<uint>> for Vec<T> {
    type Output = [T];
    #[inline]
    fn index_mut(&mut self, index: &ops::RangeFrom<uint>) -> &mut [T] {
        self.as_mut_slice().index_mut(index)
    }
}
#[stable]
impl<T> ops::IndexMut<ops::FullRange> for Vec<T> {
    type Output = [T];
    #[inline]
    fn index_mut(&mut self, _index: &ops::FullRange) -> &mut [T] {
        self.as_mut_slice()
    }
}

<<<<<<< HEAD

#[stable(feature = "rust1", since = "1.0.0")]
=======
#[stable]
>>>>>>> 0430a43d
impl<T> ops::Deref for Vec<T> {
    type Target = [T];

    fn deref<'a>(&'a self) -> &'a [T] { self.as_slice() }
}

#[stable(feature = "rust1", since = "1.0.0")]
impl<T> ops::DerefMut for Vec<T> {
    fn deref_mut<'a>(&'a mut self) -> &'a mut [T] { self.as_mut_slice() }
}

#[stable(feature = "rust1", since = "1.0.0")]
impl<T> FromIterator<T> for Vec<T> {
    #[inline]
    fn from_iter<I:Iterator<Item=T>>(mut iterator: I) -> Vec<T> {
        let (lower, _) = iterator.size_hint();
        let mut vector = Vec::with_capacity(lower);
        for element in iterator {
            vector.push(element)
        }
        vector
    }
}

#[unstable(feature = "collections", reason = "waiting on Extend stability")]
impl<T> Extend<T> for Vec<T> {
    #[inline]
    fn extend<I: Iterator<Item=T>>(&mut self, mut iterator: I) {
        let (lower, _) = iterator.size_hint();
        self.reserve(lower);
        for element in iterator {
            self.push(element)
        }
    }
}

impl<A, B> PartialEq<Vec<B>> for Vec<A> where A: PartialEq<B> {
    #[inline]
    fn eq(&self, other: &Vec<B>) -> bool { PartialEq::eq(&**self, &**other) }
    #[inline]
    fn ne(&self, other: &Vec<B>) -> bool { PartialEq::ne(&**self, &**other) }
}

macro_rules! impl_eq {
    ($lhs:ty, $rhs:ty) => {
        impl<'b, A, B> PartialEq<$rhs> for $lhs where A: PartialEq<B> {
            #[inline]
            fn eq(&self, other: &$rhs) -> bool { PartialEq::eq(&**self, &**other) }
            #[inline]
            fn ne(&self, other: &$rhs) -> bool { PartialEq::ne(&**self, &**other) }
        }

        impl<'b, A, B> PartialEq<$lhs> for $rhs where B: PartialEq<A> {
            #[inline]
            fn eq(&self, other: &$lhs) -> bool { PartialEq::eq(&**self, &**other) }
            #[inline]
            fn ne(&self, other: &$lhs) -> bool { PartialEq::ne(&**self, &**other) }
        }
    }
}

impl_eq! { Vec<A>, &'b [B] }
impl_eq! { Vec<A>, &'b mut [B] }

impl<'a, A, B> PartialEq<Vec<B>> for CowVec<'a, A> where A: PartialEq<B> + Clone {
    #[inline]
    fn eq(&self, other: &Vec<B>) -> bool { PartialEq::eq(&**self, &**other) }
    #[inline]
    fn ne(&self, other: &Vec<B>) -> bool { PartialEq::ne(&**self, &**other) }
}

impl<'a, A, B> PartialEq<CowVec<'a, A>> for Vec<B> where A: Clone, B: PartialEq<A> {
    #[inline]
    fn eq(&self, other: &CowVec<'a, A>) -> bool { PartialEq::eq(&**self, &**other) }
    #[inline]
    fn ne(&self, other: &CowVec<'a, A>) -> bool { PartialEq::ne(&**self, &**other) }
}

macro_rules! impl_eq_for_cowvec {
    ($rhs:ty) => {
        impl<'a, 'b, A, B> PartialEq<$rhs> for CowVec<'a, A> where A: PartialEq<B> + Clone {
            #[inline]
            fn eq(&self, other: &$rhs) -> bool { PartialEq::eq(&**self, &**other) }
            #[inline]
            fn ne(&self, other: &$rhs) -> bool { PartialEq::ne(&**self, &**other) }
        }

        impl<'a, 'b, A, B> PartialEq<CowVec<'a, A>> for $rhs where A: Clone, B: PartialEq<A> {
            #[inline]
            fn eq(&self, other: &CowVec<'a, A>) -> bool { PartialEq::eq(&**self, &**other) }
            #[inline]
            fn ne(&self, other: &CowVec<'a, A>) -> bool { PartialEq::ne(&**self, &**other) }
        }
    }
}

impl_eq_for_cowvec! { &'b [B] }
impl_eq_for_cowvec! { &'b mut [B] }

#[unstable(feature = "collections",
           reason = "waiting on PartialOrd stability")]
impl<T: PartialOrd> PartialOrd for Vec<T> {
    #[inline]
    fn partial_cmp(&self, other: &Vec<T>) -> Option<Ordering> {
        self.as_slice().partial_cmp(other.as_slice())
    }
}

#[unstable(feature = "collections", reason = "waiting on Eq stability")]
impl<T: Eq> Eq for Vec<T> {}

#[unstable(feature = "collections", reason = "waiting on Ord stability")]
impl<T: Ord> Ord for Vec<T> {
    #[inline]
    fn cmp(&self, other: &Vec<T>) -> Ordering {
        self.as_slice().cmp(other.as_slice())
    }
}

impl<T> AsSlice<T> for Vec<T> {
    /// Returns a slice into `self`.
    ///
    /// # Examples
    ///
    /// ```
    /// fn foo(slice: &[int]) {}
    ///
    /// let vec = vec![1i, 2];
    /// foo(vec.as_slice());
    /// ```
    #[inline]
    #[stable(feature = "rust1", since = "1.0.0")]
    fn as_slice<'a>(&'a self) -> &'a [T] {
        unsafe {
            mem::transmute(RawSlice {
                data: *self.ptr,
                len: self.len
            })
        }
    }
}

#[unstable(feature = "collections",
           reason = "recent addition, needs more experience")]
impl<'a, T: Clone> Add<&'a [T]> for Vec<T> {
    type Output = Vec<T>;

    #[inline]
    fn add(mut self, rhs: &[T]) -> Vec<T> {
        self.push_all(rhs);
        self
    }
}

#[unsafe_destructor]
#[stable(feature = "rust1", since = "1.0.0")]
impl<T> Drop for Vec<T> {
    fn drop(&mut self) {
        // This is (and should always remain) a no-op if the fields are
        // zeroed (when moving out, because of #[unsafe_no_drop_flag]).
        if self.cap != 0 {
            unsafe {
                for x in self.iter() {
                    ptr::read(x);
                }
                dealloc(*self.ptr, self.cap)
            }
        }
    }
}

#[stable(feature = "rust1", since = "1.0.0")]
impl<T> Default for Vec<T> {
    #[stable(feature = "rust1", since = "1.0.0")]
    fn default() -> Vec<T> {
        Vec::new()
    }
}

<<<<<<< HEAD
#[unstable(feature = "collections", reason = "waiting on Show stability")]
impl<T: fmt::Show> fmt::Show for Vec<T> {
=======
#[stable]
impl<T: fmt::Debug> fmt::Debug for Vec<T> {
>>>>>>> 0430a43d
    fn fmt(&self, f: &mut fmt::Formatter) -> fmt::Result {
        fmt::Debug::fmt(self.as_slice(), f)
    }
}

impl<'a> fmt::Writer for Vec<u8> {
    fn write_str(&mut self, s: &str) -> fmt::Result {
        self.push_all(s.as_bytes());
        Ok(())
    }
}

////////////////////////////////////////////////////////////////////////////////
// Clone-on-write
////////////////////////////////////////////////////////////////////////////////

#[unstable(feature = "collections",
           reason = "unclear how valuable this alias is")]
/// A clone-on-write vector
pub type CowVec<'a, T> = Cow<'a, Vec<T>, [T]>;

#[unstable(feature = "collections")]
impl<'a, T> FromIterator<T> for CowVec<'a, T> where T: Clone {
    fn from_iter<I: Iterator<Item=T>>(it: I) -> CowVec<'a, T> {
        Cow::Owned(FromIterator::from_iter(it))
    }
}

impl<'a, T: 'a> IntoCow<'a, Vec<T>, [T]> for Vec<T> where T: Clone {
    fn into_cow(self) -> CowVec<'a, T> {
        Cow::Owned(self)
    }
}

impl<'a, T> IntoCow<'a, Vec<T>, [T]> for &'a [T] where T: Clone {
    fn into_cow(self) -> CowVec<'a, T> {
        Cow::Borrowed(self)
    }
}

////////////////////////////////////////////////////////////////////////////////
// Iterators
////////////////////////////////////////////////////////////////////////////////

/// An iterator that moves out of a vector.
#[stable(feature = "rust1", since = "1.0.0")]
pub struct IntoIter<T> {
    allocation: *mut T, // the block of memory allocated for the vector
    cap: uint, // the capacity of the vector
    ptr: *const T,
    end: *const T
}

unsafe impl<T: Send> Send for IntoIter<T> { }
unsafe impl<T: Sync> Sync for IntoIter<T> { }

impl<T> IntoIter<T> {
    #[inline]
    /// Drops all items that have not yet been moved and returns the empty vector.
    #[unstable(feature = "collections")]
    pub fn into_inner(mut self) -> Vec<T> {
        unsafe {
            for _x in self { }
            let IntoIter { allocation, cap, ptr: _ptr, end: _end } = self;
            mem::forget(self);
            Vec { ptr: NonZero::new(allocation), cap: cap, len: 0 }
        }
    }
}

#[stable(feature = "rust1", since = "1.0.0")]
impl<T> Iterator for IntoIter<T> {
    type Item = T;

    #[inline]
    fn next<'a>(&'a mut self) -> Option<T> {
        unsafe {
            if self.ptr == self.end {
                None
            } else {
                if mem::size_of::<T>() == 0 {
                    // purposefully don't use 'ptr.offset' because for
                    // vectors with 0-size elements this would return the
                    // same pointer.
                    self.ptr = mem::transmute(self.ptr as uint + 1);

                    // Use a non-null pointer value
                    Some(ptr::read(mem::transmute(1u)))
                } else {
                    let old = self.ptr;
                    self.ptr = self.ptr.offset(1);

                    Some(ptr::read(old))
                }
            }
        }
    }

    #[inline]
    fn size_hint(&self) -> (uint, Option<uint>) {
        let diff = (self.end as uint) - (self.ptr as uint);
        let size = mem::size_of::<T>();
        let exact = diff / (if size == 0 {1} else {size});
        (exact, Some(exact))
    }
}

#[stable(feature = "rust1", since = "1.0.0")]
impl<T> DoubleEndedIterator for IntoIter<T> {
    #[inline]
    fn next_back<'a>(&'a mut self) -> Option<T> {
        unsafe {
            if self.end == self.ptr {
                None
            } else {
                if mem::size_of::<T>() == 0 {
                    // See above for why 'ptr.offset' isn't used
                    self.end = mem::transmute(self.end as uint - 1);

                    // Use a non-null pointer value
                    Some(ptr::read(mem::transmute(1u)))
                } else {
                    self.end = self.end.offset(-1);

                    Some(ptr::read(mem::transmute(self.end)))
                }
            }
        }
    }
}

#[stable(feature = "rust1", since = "1.0.0")]
impl<T> ExactSizeIterator for IntoIter<T> {}

#[unsafe_destructor]
#[stable(feature = "rust1", since = "1.0.0")]
impl<T> Drop for IntoIter<T> {
    fn drop(&mut self) {
        // destroy the remaining elements
        if self.cap != 0 {
            for _x in *self {}
            unsafe {
                dealloc(self.allocation, self.cap);
            }
        }
    }
}

/// An iterator that drains a vector.
#[unsafe_no_drop_flag]
#[unstable(feature = "collections",
           reason = "recently added as part of collections reform 2")]
pub struct Drain<'a, T> {
    ptr: *const T,
    end: *const T,
    marker: ContravariantLifetime<'a>,
}

#[stable(feature = "rust1", since = "1.0.0")]
impl<'a, T> Iterator for Drain<'a, T> {
    type Item = T;

    #[inline]
    fn next(&mut self) -> Option<T> {
        unsafe {
            if self.ptr == self.end {
                None
            } else {
                if mem::size_of::<T>() == 0 {
                    // purposefully don't use 'ptr.offset' because for
                    // vectors with 0-size elements this would return the
                    // same pointer.
                    self.ptr = mem::transmute(self.ptr as uint + 1);

                    // Use a non-null pointer value
                    Some(ptr::read(mem::transmute(1u)))
                } else {
                    let old = self.ptr;
                    self.ptr = self.ptr.offset(1);

                    Some(ptr::read(old))
                }
            }
        }
    }

    #[inline]
    fn size_hint(&self) -> (uint, Option<uint>) {
        let diff = (self.end as uint) - (self.ptr as uint);
        let size = mem::size_of::<T>();
        let exact = diff / (if size == 0 {1} else {size});
        (exact, Some(exact))
    }
}

#[stable(feature = "rust1", since = "1.0.0")]
impl<'a, T> DoubleEndedIterator for Drain<'a, T> {
    #[inline]
    fn next_back(&mut self) -> Option<T> {
        unsafe {
            if self.end == self.ptr {
                None
            } else {
                if mem::size_of::<T>() == 0 {
                    // See above for why 'ptr.offset' isn't used
                    self.end = mem::transmute(self.end as uint - 1);

                    // Use a non-null pointer value
                    Some(ptr::read(mem::transmute(1u)))
                } else {
                    self.end = self.end.offset(-1);

                    Some(ptr::read(self.end))
                }
            }
        }
    }
}

#[stable(feature = "rust1", since = "1.0.0")]
impl<'a, T> ExactSizeIterator for Drain<'a, T> {}

#[unsafe_destructor]
#[stable(feature = "rust1", since = "1.0.0")]
impl<'a, T> Drop for Drain<'a, T> {
    fn drop(&mut self) {
        // self.ptr == self.end == null if drop has already been called,
        // so we can use #[unsafe_no_drop_flag].

        // destroy the remaining elements
        for _x in *self {}
    }
}

////////////////////////////////////////////////////////////////////////////////
// Conversion from &[T] to &Vec<T>
////////////////////////////////////////////////////////////////////////////////

/// Wrapper type providing a `&Vec<T>` reference via `Deref`.
#[unstable(feature = "collections")]
pub struct DerefVec<'a, T> {
    x: Vec<T>,
    l: ContravariantLifetime<'a>
}

#[unstable(feature = "collections")]
impl<'a, T> Deref for DerefVec<'a, T> {
    type Target = Vec<T>;

    fn deref<'b>(&'b self) -> &'b Vec<T> {
        &self.x
    }
}

// Prevent the inner `Vec<T>` from attempting to deallocate memory.
#[unsafe_destructor]
#[stable(feature = "rust1", since = "1.0.0")]
impl<'a, T> Drop for DerefVec<'a, T> {
    fn drop(&mut self) {
        self.x.len = 0;
        self.x.cap = 0;
    }
}

/// Convert a slice to a wrapper type providing a `&Vec<T>` reference.
#[unstable(feature = "collections")]
pub fn as_vec<'a, T>(x: &'a [T]) -> DerefVec<'a, T> {
    unsafe {
        DerefVec {
            x: Vec::from_raw_parts(x.as_ptr() as *mut T, x.len(), x.len()),
            l: ContravariantLifetime::<'a>
        }
    }
}

////////////////////////////////////////////////////////////////////////////////
// Partial vec, used for map_in_place
////////////////////////////////////////////////////////////////////////////////

/// An owned, partially type-converted vector of elements with non-zero size.
///
/// `T` and `U` must have the same, non-zero size. They must also have the same
/// alignment.
///
/// When the destructor of this struct runs, all `U`s from `start_u` (incl.) to
/// `end_u` (excl.) and all `T`s from `start_t` (incl.) to `end_t` (excl.) are
/// destructed. Additionally the underlying storage of `vec` will be freed.
struct PartialVecNonZeroSized<T,U> {
    vec: Vec<T>,

    start_u: *mut U,
    end_u: *mut U,
    start_t: *mut T,
    end_t: *mut T,
}

/// An owned, partially type-converted vector of zero-sized elements.
///
/// When the destructor of this struct runs, all `num_t` `T`s and `num_u` `U`s
/// are destructed.
struct PartialVecZeroSized<T,U> {
    num_t: uint,
    num_u: uint,
    marker_t: InvariantType<T>,
    marker_u: InvariantType<U>,
}

#[unsafe_destructor]
impl<T,U> Drop for PartialVecNonZeroSized<T,U> {
    fn drop(&mut self) {
        unsafe {
            // `vec` hasn't been modified until now. As it has a length
            // currently, this would run destructors of `T`s which might not be
            // there. So at first, set `vec`s length to `0`. This must be done
            // at first to remain memory-safe as the destructors of `U` or `T`
            // might cause unwinding where `vec`s destructor would be executed.
            self.vec.set_len(0);

            // We have instances of `U`s and `T`s in `vec`. Destruct them.
            while self.start_u != self.end_u {
                let _ = ptr::read(self.start_u); // Run a `U` destructor.
                self.start_u = self.start_u.offset(1);
            }
            while self.start_t != self.end_t {
                let _ = ptr::read(self.start_t); // Run a `T` destructor.
                self.start_t = self.start_t.offset(1);
            }
            // After this destructor ran, the destructor of `vec` will run,
            // deallocating the underlying memory.
        }
    }
}

#[unsafe_destructor]
impl<T,U> Drop for PartialVecZeroSized<T,U> {
    fn drop(&mut self) {
        unsafe {
            // Destruct the instances of `T` and `U` this struct owns.
            while self.num_t != 0 {
                let _: T = mem::uninitialized(); // Run a `T` destructor.
                self.num_t -= 1;
            }
            while self.num_u != 0 {
                let _: U = mem::uninitialized(); // Run a `U` destructor.
                self.num_u -= 1;
            }
        }
    }
}

#[cfg(test)]
mod tests {
    use prelude::*;
    use core::mem::size_of;
    use core::iter::repeat;
    use core::ops::FullRange;
    use test::Bencher;
    use super::as_vec;

    struct DropCounter<'a> {
        count: &'a mut int
    }

    #[unsafe_destructor]
    impl<'a> Drop for DropCounter<'a> {
        fn drop(&mut self) {
            *self.count += 1;
        }
    }

    #[test]
    fn test_as_vec() {
        let xs = [1u8, 2u8, 3u8];
        assert_eq!(as_vec(&xs).as_slice(), xs);
    }

    #[test]
    fn test_as_vec_dtor() {
        let (mut count_x, mut count_y) = (0, 0);
        {
            let xs = &[DropCounter { count: &mut count_x }, DropCounter { count: &mut count_y }];
            assert_eq!(as_vec(xs).len(), 2);
        }
        assert_eq!(count_x, 1);
        assert_eq!(count_y, 1);
    }

    #[test]
    fn test_small_vec_struct() {
        assert!(size_of::<Vec<u8>>() == size_of::<uint>() * 3);
    }

    #[test]
    fn test_double_drop() {
        struct TwoVec<T> {
            x: Vec<T>,
            y: Vec<T>
        }

        let (mut count_x, mut count_y) = (0, 0);
        {
            let mut tv = TwoVec {
                x: Vec::new(),
                y: Vec::new()
            };
            tv.x.push(DropCounter {count: &mut count_x});
            tv.y.push(DropCounter {count: &mut count_y});

            // If Vec had a drop flag, here is where it would be zeroed.
            // Instead, it should rely on its internal state to prevent
            // doing anything significant when dropped multiple times.
            drop(tv.x);

            // Here tv goes out of scope, tv.y should be dropped, but not tv.x.
        }

        assert_eq!(count_x, 1);
        assert_eq!(count_y, 1);
    }

    #[test]
    fn test_reserve() {
        let mut v = Vec::new();
        assert_eq!(v.capacity(), 0);

        v.reserve(2);
        assert!(v.capacity() >= 2);

        for i in range(0i, 16) {
            v.push(i);
        }

        assert!(v.capacity() >= 16);
        v.reserve(16);
        assert!(v.capacity() >= 32);

        v.push(16);

        v.reserve(16);
        assert!(v.capacity() >= 33)
    }

    #[test]
    fn test_extend() {
        let mut v = Vec::new();
        let mut w = Vec::new();

        v.extend(range(0i, 3));
        for i in range(0i, 3) { w.push(i) }

        assert_eq!(v, w);

        v.extend(range(3i, 10));
        for i in range(3i, 10) { w.push(i) }

        assert_eq!(v, w);
    }

    #[test]
    fn test_slice_from_mut() {
        let mut values = vec![1u8,2,3,4,5];
        {
            let slice = values.slice_from_mut(2);
            assert!(slice == [3, 4, 5]);
            for p in slice.iter_mut() {
                *p += 2;
            }
        }

        assert!(values == [1, 2, 5, 6, 7]);
    }

    #[test]
    fn test_slice_to_mut() {
        let mut values = vec![1u8,2,3,4,5];
        {
            let slice = values.slice_to_mut(2);
            assert!(slice == [1, 2]);
            for p in slice.iter_mut() {
                *p += 1;
            }
        }

        assert!(values == [2, 3, 3, 4, 5]);
    }

    #[test]
    fn test_split_at_mut() {
        let mut values = vec![1u8,2,3,4,5];
        {
            let (left, right) = values.split_at_mut(2);
            {
                let left: &[_] = left;
                assert!(&left[..left.len()] == &[1, 2][]);
            }
            for p in left.iter_mut() {
                *p += 1;
            }

            {
                let right: &[_] = right;
                assert!(&right[..right.len()] == &[3, 4, 5][]);
            }
            for p in right.iter_mut() {
                *p += 2;
            }
        }

        assert!(values == vec![2u8, 3, 5, 6, 7]);
    }

    #[test]
    fn test_clone() {
        let v: Vec<int> = vec!();
        let w = vec!(1i, 2, 3);

        assert_eq!(v, v.clone());

        let z = w.clone();
        assert_eq!(w, z);
        // they should be disjoint in memory.
        assert!(w.as_ptr() != z.as_ptr())
    }

    #[test]
    fn test_clone_from() {
        let mut v = vec!();
        let three = vec!(box 1i, box 2, box 3);
        let two = vec!(box 4i, box 5);
        // zero, long
        v.clone_from(&three);
        assert_eq!(v, three);

        // equal
        v.clone_from(&three);
        assert_eq!(v, three);

        // long, short
        v.clone_from(&two);
        assert_eq!(v, two);

        // short, long
        v.clone_from(&three);
        assert_eq!(v, three)
    }

    #[test]
    fn test_retain() {
        let mut vec = vec![1u, 2, 3, 4];
        vec.retain(|&x| x % 2 == 0);
        assert!(vec == vec![2u, 4]);
    }

    #[test]
    fn zero_sized_values() {
        let mut v = Vec::new();
        assert_eq!(v.len(), 0);
        v.push(());
        assert_eq!(v.len(), 1);
        v.push(());
        assert_eq!(v.len(), 2);
        assert_eq!(v.pop(), Some(()));
        assert_eq!(v.pop(), Some(()));
        assert_eq!(v.pop(), None);

        assert_eq!(v.iter().count(), 0);
        v.push(());
        assert_eq!(v.iter().count(), 1);
        v.push(());
        assert_eq!(v.iter().count(), 2);

        for &() in v.iter() {}

        assert_eq!(v.iter_mut().count(), 2);
        v.push(());
        assert_eq!(v.iter_mut().count(), 3);
        v.push(());
        assert_eq!(v.iter_mut().count(), 4);

        for &mut () in v.iter_mut() {}
        unsafe { v.set_len(0); }
        assert_eq!(v.iter_mut().count(), 0);
    }

    #[test]
    fn test_partition() {
        assert_eq!(vec![].into_iter().partition(|x: &int| *x < 3), (vec![], vec![]));
        assert_eq!(vec![1i, 2, 3].into_iter().partition(|x: &int| *x < 4), (vec![1, 2, 3], vec![]));
        assert_eq!(vec![1i, 2, 3].into_iter().partition(|x: &int| *x < 2), (vec![1], vec![2, 3]));
        assert_eq!(vec![1i, 2, 3].into_iter().partition(|x: &int| *x < 0), (vec![], vec![1, 2, 3]));
    }

    #[test]
    fn test_zip_unzip() {
        let z1 = vec![(1i, 4i), (2, 5), (3, 6)];

        let (left, right): (Vec<_>, Vec<_>) = z1.iter().map(|&x| x).unzip();

        assert_eq!((1, 4), (left[0], right[0]));
        assert_eq!((2, 5), (left[1], right[1]));
        assert_eq!((3, 6), (left[2], right[2]));
    }

    #[test]
    fn test_unsafe_ptrs() {
        unsafe {
            // Test on-stack copy-from-buf.
            let a = [1i, 2, 3];
            let ptr = a.as_ptr();
            let b = Vec::from_raw_buf(ptr, 3u);
            assert_eq!(b, vec![1, 2, 3]);

            // Test on-heap copy-from-buf.
            let c = vec![1i, 2, 3, 4, 5];
            let ptr = c.as_ptr();
            let d = Vec::from_raw_buf(ptr, 5u);
            assert_eq!(d, vec![1, 2, 3, 4, 5]);
        }
    }

    #[test]
    fn test_vec_truncate_drop() {
        static mut drops: uint = 0;
        struct Elem(int);
        impl Drop for Elem {
            fn drop(&mut self) {
                unsafe { drops += 1; }
            }
        }

        let mut v = vec![Elem(1), Elem(2), Elem(3), Elem(4), Elem(5)];
        assert_eq!(unsafe { drops }, 0);
        v.truncate(3);
        assert_eq!(unsafe { drops }, 2);
        v.truncate(0);
        assert_eq!(unsafe { drops }, 5);
    }

    #[test]
    #[should_fail]
    fn test_vec_truncate_fail() {
        struct BadElem(int);
        impl Drop for BadElem {
            fn drop(&mut self) {
                let BadElem(ref mut x) = *self;
                if *x == 0xbadbeef {
                    panic!("BadElem panic: 0xbadbeef")
                }
            }
        }

        let mut v = vec![BadElem(1), BadElem(2), BadElem(0xbadbeef), BadElem(4)];
        v.truncate(0);
    }

    #[test]
    fn test_index() {
        let vec = vec!(1i, 2, 3);
        assert!(vec[1] == 2);
    }

    #[test]
    #[should_fail]
    fn test_index_out_of_bounds() {
        let vec = vec!(1i, 2, 3);
        let _ = vec[3];
    }

    #[test]
    #[should_fail]
    fn test_slice_out_of_bounds_1() {
        let x: Vec<int> = vec![1, 2, 3, 4, 5];
        &x[-1..];
    }

    #[test]
    #[should_fail]
    fn test_slice_out_of_bounds_2() {
        let x: Vec<int> = vec![1, 2, 3, 4, 5];
        &x[..6];
    }

    #[test]
    #[should_fail]
    fn test_slice_out_of_bounds_3() {
        let x: Vec<int> = vec![1, 2, 3, 4, 5];
        &x[-1..4];
    }

    #[test]
    #[should_fail]
    fn test_slice_out_of_bounds_4() {
        let x: Vec<int> = vec![1, 2, 3, 4, 5];
        &x[1..6];
    }

    #[test]
    #[should_fail]
    fn test_slice_out_of_bounds_5() {
        let x: Vec<int> = vec![1, 2, 3, 4, 5];
        &x[3..2];
    }

    #[test]
    #[should_fail]
    fn test_swap_remove_empty() {
        let mut vec: Vec<uint> = vec!();
        vec.swap_remove(0);
    }

    #[test]
    fn test_move_iter_unwrap() {
        let mut vec: Vec<uint> = Vec::with_capacity(7);
        vec.push(1);
        vec.push(2);
        let ptr = vec.as_ptr();
        vec = vec.into_iter().into_inner();
        assert_eq!(vec.as_ptr(), ptr);
        assert_eq!(vec.capacity(), 7);
        assert_eq!(vec.len(), 0);
    }

    #[test]
    #[should_fail]
    fn test_map_in_place_incompatible_types_fail() {
        let v = vec![0u, 1, 2];
        v.map_in_place(|_| ());
    }

    #[test]
    fn test_map_in_place() {
        let v = vec![0u, 1, 2];
        assert_eq!(v.map_in_place(|i: uint| i as int - 1), [-1i, 0, 1]);
    }

    #[test]
    fn test_map_in_place_zero_sized() {
        let v = vec![(), ()];
        #[derive(PartialEq, Show)]
        struct ZeroSized;
        assert_eq!(v.map_in_place(|_| ZeroSized), [ZeroSized, ZeroSized]);
    }

    #[test]
    fn test_map_in_place_zero_drop_count() {
        use std::sync::atomic::{AtomicUsize, Ordering, ATOMIC_USIZE_INIT};

        #[derive(Clone, PartialEq, Show)]
        struct Nothing;
        impl Drop for Nothing { fn drop(&mut self) { } }

        #[derive(Clone, PartialEq, Show)]
        struct ZeroSized;
        impl Drop for ZeroSized {
            fn drop(&mut self) {
                DROP_COUNTER.fetch_add(1, Ordering::Relaxed);
            }
        }
        const NUM_ELEMENTS: uint = 2;
        static DROP_COUNTER: AtomicUsize = ATOMIC_USIZE_INIT;

        let v = repeat(Nothing).take(NUM_ELEMENTS).collect::<Vec<_>>();

        DROP_COUNTER.store(0, Ordering::Relaxed);

        let v = v.map_in_place(|_| ZeroSized);
        assert_eq!(DROP_COUNTER.load(Ordering::Relaxed), 0);
        drop(v);
        assert_eq!(DROP_COUNTER.load(Ordering::Relaxed), NUM_ELEMENTS);
    }

    #[test]
    fn test_move_items() {
        let vec = vec![1, 2, 3];
        let mut vec2 : Vec<i32> = vec![];
        for i in vec.into_iter() {
            vec2.push(i);
        }
        assert!(vec2 == vec![1, 2, 3]);
    }

    #[test]
    fn test_move_items_reverse() {
        let vec = vec![1, 2, 3];
        let mut vec2 : Vec<i32> = vec![];
        for i in vec.into_iter().rev() {
            vec2.push(i);
        }
        assert!(vec2 == vec![3, 2, 1]);
    }

    #[test]
    fn test_move_items_zero_sized() {
        let vec = vec![(), (), ()];
        let mut vec2 : Vec<()> = vec![];
        for i in vec.into_iter() {
            vec2.push(i);
        }
        assert!(vec2 == vec![(), (), ()]);
    }

    #[test]
    fn test_drain_items() {
        let mut vec = vec![1, 2, 3];
        let mut vec2: Vec<i32> = vec![];
        for i in vec.drain() {
            vec2.push(i);
        }
        assert_eq!(vec, []);
        assert_eq!(vec2, [ 1, 2, 3 ]);
    }

    #[test]
    fn test_drain_items_reverse() {
        let mut vec = vec![1, 2, 3];
        let mut vec2: Vec<i32> = vec![];
        for i in vec.drain().rev() {
            vec2.push(i);
        }
        assert_eq!(vec, []);
        assert_eq!(vec2, [ 3, 2, 1 ]);
    }

    #[test]
    fn test_drain_items_zero_sized() {
        let mut vec = vec![(), (), ()];
        let mut vec2: Vec<()> = vec![];
        for i in vec.drain() {
            vec2.push(i);
        }
        assert_eq!(vec, []);
        assert_eq!(vec2, [(), (), ()]);
    }

    #[test]
    fn test_into_boxed_slice() {
        let xs = vec![1u, 2, 3];
        let ys = xs.into_boxed_slice();
        assert_eq!(ys.as_slice(), [1u, 2, 3]);
    }

    #[test]
    fn test_append() {
        let mut vec = vec![1, 2, 3];
        let mut vec2 = vec![4, 5, 6];
        vec.append(&mut vec2);
        assert_eq!(vec, vec![1, 2, 3, 4, 5, 6]);
        assert_eq!(vec2, vec![]);
    }

    #[bench]
    fn bench_new(b: &mut Bencher) {
        b.iter(|| {
            let v: Vec<uint> = Vec::new();
            assert_eq!(v.len(), 0);
            assert_eq!(v.capacity(), 0);
        })
    }

    fn do_bench_with_capacity(b: &mut Bencher, src_len: uint) {
        b.bytes = src_len as u64;

        b.iter(|| {
            let v: Vec<uint> = Vec::with_capacity(src_len);
            assert_eq!(v.len(), 0);
            assert_eq!(v.capacity(), src_len);
        })
    }

    #[bench]
    fn bench_with_capacity_0000(b: &mut Bencher) {
        do_bench_with_capacity(b, 0)
    }

    #[bench]
    fn bench_with_capacity_0010(b: &mut Bencher) {
        do_bench_with_capacity(b, 10)
    }

    #[bench]
    fn bench_with_capacity_0100(b: &mut Bencher) {
        do_bench_with_capacity(b, 100)
    }

    #[bench]
    fn bench_with_capacity_1000(b: &mut Bencher) {
        do_bench_with_capacity(b, 1000)
    }

    fn do_bench_from_fn(b: &mut Bencher, src_len: uint) {
        b.bytes = src_len as u64;

        b.iter(|| {
            let dst = range(0, src_len).collect::<Vec<_>>();
            assert_eq!(dst.len(), src_len);
            assert!(dst.iter().enumerate().all(|(i, x)| i == *x));
        })
    }

    #[bench]
    fn bench_from_fn_0000(b: &mut Bencher) {
        do_bench_from_fn(b, 0)
    }

    #[bench]
    fn bench_from_fn_0010(b: &mut Bencher) {
        do_bench_from_fn(b, 10)
    }

    #[bench]
    fn bench_from_fn_0100(b: &mut Bencher) {
        do_bench_from_fn(b, 100)
    }

    #[bench]
    fn bench_from_fn_1000(b: &mut Bencher) {
        do_bench_from_fn(b, 1000)
    }

    fn do_bench_from_elem(b: &mut Bencher, src_len: uint) {
        b.bytes = src_len as u64;

        b.iter(|| {
            let dst: Vec<uint> = repeat(5).take(src_len).collect();
            assert_eq!(dst.len(), src_len);
            assert!(dst.iter().all(|x| *x == 5));
        })
    }

    #[bench]
    fn bench_from_elem_0000(b: &mut Bencher) {
        do_bench_from_elem(b, 0)
    }

    #[bench]
    fn bench_from_elem_0010(b: &mut Bencher) {
        do_bench_from_elem(b, 10)
    }

    #[bench]
    fn bench_from_elem_0100(b: &mut Bencher) {
        do_bench_from_elem(b, 100)
    }

    #[bench]
    fn bench_from_elem_1000(b: &mut Bencher) {
        do_bench_from_elem(b, 1000)
    }

    fn do_bench_from_slice(b: &mut Bencher, src_len: uint) {
        let src: Vec<uint> = FromIterator::from_iter(range(0, src_len));

        b.bytes = src_len as u64;

        b.iter(|| {
            let dst = src.clone()[].to_vec();
            assert_eq!(dst.len(), src_len);
            assert!(dst.iter().enumerate().all(|(i, x)| i == *x));
        });
    }

    #[bench]
    fn bench_from_slice_0000(b: &mut Bencher) {
        do_bench_from_slice(b, 0)
    }

    #[bench]
    fn bench_from_slice_0010(b: &mut Bencher) {
        do_bench_from_slice(b, 10)
    }

    #[bench]
    fn bench_from_slice_0100(b: &mut Bencher) {
        do_bench_from_slice(b, 100)
    }

    #[bench]
    fn bench_from_slice_1000(b: &mut Bencher) {
        do_bench_from_slice(b, 1000)
    }

    fn do_bench_from_iter(b: &mut Bencher, src_len: uint) {
        let src: Vec<uint> = FromIterator::from_iter(range(0, src_len));

        b.bytes = src_len as u64;

        b.iter(|| {
            let dst: Vec<uint> = FromIterator::from_iter(src.clone().into_iter());
            assert_eq!(dst.len(), src_len);
            assert!(dst.iter().enumerate().all(|(i, x)| i == *x));
        });
    }

    #[bench]
    fn bench_from_iter_0000(b: &mut Bencher) {
        do_bench_from_iter(b, 0)
    }

    #[bench]
    fn bench_from_iter_0010(b: &mut Bencher) {
        do_bench_from_iter(b, 10)
    }

    #[bench]
    fn bench_from_iter_0100(b: &mut Bencher) {
        do_bench_from_iter(b, 100)
    }

    #[bench]
    fn bench_from_iter_1000(b: &mut Bencher) {
        do_bench_from_iter(b, 1000)
    }

    fn do_bench_extend(b: &mut Bencher, dst_len: uint, src_len: uint) {
        let dst: Vec<uint> = FromIterator::from_iter(range(0, dst_len));
        let src: Vec<uint> = FromIterator::from_iter(range(dst_len, dst_len + src_len));

        b.bytes = src_len as u64;

        b.iter(|| {
            let mut dst = dst.clone();
            dst.extend(src.clone().into_iter());
            assert_eq!(dst.len(), dst_len + src_len);
            assert!(dst.iter().enumerate().all(|(i, x)| i == *x));
        });
    }

    #[bench]
    fn bench_extend_0000_0000(b: &mut Bencher) {
        do_bench_extend(b, 0, 0)
    }

    #[bench]
    fn bench_extend_0000_0010(b: &mut Bencher) {
        do_bench_extend(b, 0, 10)
    }

    #[bench]
    fn bench_extend_0000_0100(b: &mut Bencher) {
        do_bench_extend(b, 0, 100)
    }

    #[bench]
    fn bench_extend_0000_1000(b: &mut Bencher) {
        do_bench_extend(b, 0, 1000)
    }

    #[bench]
    fn bench_extend_0010_0010(b: &mut Bencher) {
        do_bench_extend(b, 10, 10)
    }

    #[bench]
    fn bench_extend_0100_0100(b: &mut Bencher) {
        do_bench_extend(b, 100, 100)
    }

    #[bench]
    fn bench_extend_1000_1000(b: &mut Bencher) {
        do_bench_extend(b, 1000, 1000)
    }

    fn do_bench_push_all(b: &mut Bencher, dst_len: uint, src_len: uint) {
        let dst: Vec<uint> = FromIterator::from_iter(range(0, dst_len));
        let src: Vec<uint> = FromIterator::from_iter(range(dst_len, dst_len + src_len));

        b.bytes = src_len as u64;

        b.iter(|| {
            let mut dst = dst.clone();
            dst.push_all(src.as_slice());
            assert_eq!(dst.len(), dst_len + src_len);
            assert!(dst.iter().enumerate().all(|(i, x)| i == *x));
        });
    }

    #[bench]
    fn bench_push_all_0000_0000(b: &mut Bencher) {
        do_bench_push_all(b, 0, 0)
    }

    #[bench]
    fn bench_push_all_0000_0010(b: &mut Bencher) {
        do_bench_push_all(b, 0, 10)
    }

    #[bench]
    fn bench_push_all_0000_0100(b: &mut Bencher) {
        do_bench_push_all(b, 0, 100)
    }

    #[bench]
    fn bench_push_all_0000_1000(b: &mut Bencher) {
        do_bench_push_all(b, 0, 1000)
    }

    #[bench]
    fn bench_push_all_0010_0010(b: &mut Bencher) {
        do_bench_push_all(b, 10, 10)
    }

    #[bench]
    fn bench_push_all_0100_0100(b: &mut Bencher) {
        do_bench_push_all(b, 100, 100)
    }

    #[bench]
    fn bench_push_all_1000_1000(b: &mut Bencher) {
        do_bench_push_all(b, 1000, 1000)
    }

    fn do_bench_push_all_move(b: &mut Bencher, dst_len: uint, src_len: uint) {
        let dst: Vec<uint> = FromIterator::from_iter(range(0u, dst_len));
        let src: Vec<uint> = FromIterator::from_iter(range(dst_len, dst_len + src_len));

        b.bytes = src_len as u64;

        b.iter(|| {
            let mut dst = dst.clone();
            dst.extend(src.clone().into_iter());
            assert_eq!(dst.len(), dst_len + src_len);
            assert!(dst.iter().enumerate().all(|(i, x)| i == *x));
        });
    }

    #[bench]
    fn bench_push_all_move_0000_0000(b: &mut Bencher) {
        do_bench_push_all_move(b, 0, 0)
    }

    #[bench]
    fn bench_push_all_move_0000_0010(b: &mut Bencher) {
        do_bench_push_all_move(b, 0, 10)
    }

    #[bench]
    fn bench_push_all_move_0000_0100(b: &mut Bencher) {
        do_bench_push_all_move(b, 0, 100)
    }

    #[bench]
    fn bench_push_all_move_0000_1000(b: &mut Bencher) {
        do_bench_push_all_move(b, 0, 1000)
    }

    #[bench]
    fn bench_push_all_move_0010_0010(b: &mut Bencher) {
        do_bench_push_all_move(b, 10, 10)
    }

    #[bench]
    fn bench_push_all_move_0100_0100(b: &mut Bencher) {
        do_bench_push_all_move(b, 100, 100)
    }

    #[bench]
    fn bench_push_all_move_1000_1000(b: &mut Bencher) {
        do_bench_push_all_move(b, 1000, 1000)
    }

    fn do_bench_clone(b: &mut Bencher, src_len: uint) {
        let src: Vec<uint> = FromIterator::from_iter(range(0, src_len));

        b.bytes = src_len as u64;

        b.iter(|| {
            let dst = src.clone();
            assert_eq!(dst.len(), src_len);
            assert!(dst.iter().enumerate().all(|(i, x)| i == *x));
        });
    }

    #[bench]
    fn bench_clone_0000(b: &mut Bencher) {
        do_bench_clone(b, 0)
    }

    #[bench]
    fn bench_clone_0010(b: &mut Bencher) {
        do_bench_clone(b, 10)
    }

    #[bench]
    fn bench_clone_0100(b: &mut Bencher) {
        do_bench_clone(b, 100)
    }

    #[bench]
    fn bench_clone_1000(b: &mut Bencher) {
        do_bench_clone(b, 1000)
    }

    fn do_bench_clone_from(b: &mut Bencher, times: uint, dst_len: uint, src_len: uint) {
        let dst: Vec<uint> = FromIterator::from_iter(range(0, src_len));
        let src: Vec<uint> = FromIterator::from_iter(range(dst_len, dst_len + src_len));

        b.bytes = (times * src_len) as u64;

        b.iter(|| {
            let mut dst = dst.clone();

            for _ in range(0, times) {
                dst.clone_from(&src);

                assert_eq!(dst.len(), src_len);
                assert!(dst.iter().enumerate().all(|(i, x)| dst_len + i == *x));
            }
        });
    }

    #[bench]
    fn bench_clone_from_01_0000_0000(b: &mut Bencher) {
        do_bench_clone_from(b, 1, 0, 0)
    }

    #[bench]
    fn bench_clone_from_01_0000_0010(b: &mut Bencher) {
        do_bench_clone_from(b, 1, 0, 10)
    }

    #[bench]
    fn bench_clone_from_01_0000_0100(b: &mut Bencher) {
        do_bench_clone_from(b, 1, 0, 100)
    }

    #[bench]
    fn bench_clone_from_01_0000_1000(b: &mut Bencher) {
        do_bench_clone_from(b, 1, 0, 1000)
    }

    #[bench]
    fn bench_clone_from_01_0010_0010(b: &mut Bencher) {
        do_bench_clone_from(b, 1, 10, 10)
    }

    #[bench]
    fn bench_clone_from_01_0100_0100(b: &mut Bencher) {
        do_bench_clone_from(b, 1, 100, 100)
    }

    #[bench]
    fn bench_clone_from_01_1000_1000(b: &mut Bencher) {
        do_bench_clone_from(b, 1, 1000, 1000)
    }

    #[bench]
    fn bench_clone_from_01_0010_0100(b: &mut Bencher) {
        do_bench_clone_from(b, 1, 10, 100)
    }

    #[bench]
    fn bench_clone_from_01_0100_1000(b: &mut Bencher) {
        do_bench_clone_from(b, 1, 100, 1000)
    }

    #[bench]
    fn bench_clone_from_01_0010_0000(b: &mut Bencher) {
        do_bench_clone_from(b, 1, 10, 0)
    }

    #[bench]
    fn bench_clone_from_01_0100_0010(b: &mut Bencher) {
        do_bench_clone_from(b, 1, 100, 10)
    }

    #[bench]
    fn bench_clone_from_01_1000_0100(b: &mut Bencher) {
        do_bench_clone_from(b, 1, 1000, 100)
    }

    #[bench]
    fn bench_clone_from_10_0000_0000(b: &mut Bencher) {
        do_bench_clone_from(b, 10, 0, 0)
    }

    #[bench]
    fn bench_clone_from_10_0000_0010(b: &mut Bencher) {
        do_bench_clone_from(b, 10, 0, 10)
    }

    #[bench]
    fn bench_clone_from_10_0000_0100(b: &mut Bencher) {
        do_bench_clone_from(b, 10, 0, 100)
    }

    #[bench]
    fn bench_clone_from_10_0000_1000(b: &mut Bencher) {
        do_bench_clone_from(b, 10, 0, 1000)
    }

    #[bench]
    fn bench_clone_from_10_0010_0010(b: &mut Bencher) {
        do_bench_clone_from(b, 10, 10, 10)
    }

    #[bench]
    fn bench_clone_from_10_0100_0100(b: &mut Bencher) {
        do_bench_clone_from(b, 10, 100, 100)
    }

    #[bench]
    fn bench_clone_from_10_1000_1000(b: &mut Bencher) {
        do_bench_clone_from(b, 10, 1000, 1000)
    }

    #[bench]
    fn bench_clone_from_10_0010_0100(b: &mut Bencher) {
        do_bench_clone_from(b, 10, 10, 100)
    }

    #[bench]
    fn bench_clone_from_10_0100_1000(b: &mut Bencher) {
        do_bench_clone_from(b, 10, 100, 1000)
    }

    #[bench]
    fn bench_clone_from_10_0010_0000(b: &mut Bencher) {
        do_bench_clone_from(b, 10, 10, 0)
    }

    #[bench]
    fn bench_clone_from_10_0100_0010(b: &mut Bencher) {
        do_bench_clone_from(b, 10, 100, 10)
    }

    #[bench]
    fn bench_clone_from_10_1000_0100(b: &mut Bencher) {
        do_bench_clone_from(b, 10, 1000, 100)
    }
}<|MERGE_RESOLUTION|>--- conflicted
+++ resolved
@@ -1235,11 +1235,7 @@
     }
 }
 
-<<<<<<< HEAD
-#[unstable(feature = "collections", reason = "waiting on Index stability")]
-=======
-#[stable]
->>>>>>> 0430a43d
+#[stable(feature = "rust1", since = "1.0.0")]
 impl<T> Index<uint> for Vec<T> {
     type Output = T;
 
@@ -1249,7 +1245,7 @@
     }
 }
 
-#[stable]
+#[stable(feature = "rust1", since = "1.0.0")]
 impl<T> IndexMut<uint> for Vec<T> {
     type Output = T;
 
@@ -1260,7 +1256,7 @@
 }
 
 
-#[stable]
+#[stable(feature = "rust1", since = "1.0.0")]
 impl<T> ops::Index<ops::Range<uint>> for Vec<T> {
     type Output = [T];
     #[inline]
@@ -1268,7 +1264,7 @@
         self.as_slice().index(index)
     }
 }
-#[stable]
+#[stable(feature = "rust1", since = "1.0.0")]
 impl<T> ops::Index<ops::RangeTo<uint>> for Vec<T> {
     type Output = [T];
     #[inline]
@@ -1276,7 +1272,7 @@
         self.as_slice().index(index)
     }
 }
-#[stable]
+#[stable(feature = "rust1", since = "1.0.0")]
 impl<T> ops::Index<ops::RangeFrom<uint>> for Vec<T> {
     type Output = [T];
     #[inline]
@@ -1284,7 +1280,7 @@
         self.as_slice().index(index)
     }
 }
-#[stable]
+#[stable(feature = "rust1", since = "1.0.0")]
 impl<T> ops::Index<ops::FullRange> for Vec<T> {
     type Output = [T];
     #[inline]
@@ -1293,7 +1289,7 @@
     }
 }
 
-#[stable]
+#[stable(feature = "rust1", since = "1.0.0")]
 impl<T> ops::IndexMut<ops::Range<uint>> for Vec<T> {
     type Output = [T];
     #[inline]
@@ -1301,7 +1297,7 @@
         self.as_mut_slice().index_mut(index)
     }
 }
-#[stable]
+#[stable(feature = "rust1", since = "1.0.0")]
 impl<T> ops::IndexMut<ops::RangeTo<uint>> for Vec<T> {
     type Output = [T];
     #[inline]
@@ -1309,7 +1305,7 @@
         self.as_mut_slice().index_mut(index)
     }
 }
-#[stable]
+#[stable(feature = "rust1", since = "1.0.0")]
 impl<T> ops::IndexMut<ops::RangeFrom<uint>> for Vec<T> {
     type Output = [T];
     #[inline]
@@ -1317,7 +1313,7 @@
         self.as_mut_slice().index_mut(index)
     }
 }
-#[stable]
+#[stable(feature = "rust1", since = "1.0.0")]
 impl<T> ops::IndexMut<ops::FullRange> for Vec<T> {
     type Output = [T];
     #[inline]
@@ -1326,12 +1322,7 @@
     }
 }
 
-<<<<<<< HEAD
-
 #[stable(feature = "rust1", since = "1.0.0")]
-=======
-#[stable]
->>>>>>> 0430a43d
 impl<T> ops::Deref for Vec<T> {
     type Target = [T];
 
@@ -1511,13 +1502,8 @@
     }
 }
 
-<<<<<<< HEAD
-#[unstable(feature = "collections", reason = "waiting on Show stability")]
-impl<T: fmt::Show> fmt::Show for Vec<T> {
-=======
-#[stable]
+#[stable(feature = "rust1", since = "1.0.0")]
 impl<T: fmt::Debug> fmt::Debug for Vec<T> {
->>>>>>> 0430a43d
     fn fmt(&self, f: &mut fmt::Formatter) -> fmt::Result {
         fmt::Debug::fmt(self.as_slice(), f)
     }
